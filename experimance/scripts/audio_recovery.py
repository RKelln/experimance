#!/usr/bin/env python3
"""
Audio diagnostic and recovery script for the Experimance project.

This script helps diagnose and recover from audio issues, particularly with USB audio devices.
"""

import logging
import sys
import argparse
from pathlib import Path

# Add the common library to the path
sys.path.insert(0, str(Path(__file__).parent.parent / "libs" / "common" / "src"))

from experimance_common.audio_utils import (
    list_audio_devices, reset_audio_device_by_name, cleanup_audio_resources,
    force_audio_system_reset, validate_audio_device_index
)

logging.basicConfig(level=logging.INFO, format='%(asctime)s - %(levelname)s - %(message)s')
logger = logging.getLogger(__name__)


def stop_audio_services() -> bool:
    """
    Stop all audio services to prepare for device reset.
    
    This stops PipeWire, JACK, and other audio services to ensure
    clean device reinitialization.
    
    Returns:
        True if services were stopped successfully
    """
    try:
        import subprocess
        import time
        
        logger.info("Stopping audio services for clean device reset...")
        success = False
        
        # Stop user-level PipeWire services
        try:
            logger.info("Stopping PipeWire services...")
            subprocess.run(['systemctl', '--user', 'stop', 
                          'pipewire-pulse.socket', 'pipewire.socket', 
                          'pipewire-pulse', 'pipewire'], 
                         capture_output=True, timeout=10)
            time.sleep(1)
            success = True
            logger.info("PipeWire services stopped")
        except Exception as e:
            logger.debug(f"PipeWire stop failed: {e}")
        
        # Stop JACK
        try:
            logger.info("Stopping JACK...")
            subprocess.run(['jack_control', 'stop'], 
                         capture_output=True, timeout=10)
            time.sleep(1)
            success = True
            logger.info("JACK stopped")
        except Exception as e:
            logger.debug(f"JACK stop failed: {e}")
        
        # Kill any remaining audio processes
        try:
            logger.info("Cleaning up remaining audio processes...")
            subprocess.run(['pkill', '-f', 'pulseaudio'], 
                         capture_output=True, timeout=5)
            subprocess.run(['pkill', '-f', 'pipewire'], 
                         capture_output=True, timeout=5)
            time.sleep(1)
        except Exception as e:
            logger.debug(f"Process cleanup failed: {e}")
        
        if success:
            logger.info("Audio services stopped successfully")
        else:
            logger.warning("Audio service stop had limited success")
            
        return success
        
    except Exception as e:
        logger.error(f"Error stopping audio services: {e}")
        return False


def restart_audio_services() -> bool:
    """
    Restart audio services after device reset.
    
    Returns:
        True if services were restarted successfully
    """
    try:
        import subprocess
        import time
        
        logger.info("Restarting audio services...")
        success = False
        
        # Start JACK first
        try:
            logger.info("Starting JACK...")
            subprocess.run(['jack_control', 'start'], 
                         capture_output=True, timeout=10)
            time.sleep(2)
            success = True
            logger.info("JACK started")
        except Exception as e:
            logger.debug(f"JACK start failed: {e}")
        
        # Start PipeWire services
        try:
            logger.info("Starting PipeWire services...")
            subprocess.run(['systemctl', '--user', 'start', 
                          'pipewire.socket', 'pipewire-pulse.socket'], 
                         capture_output=True, timeout=10)
            time.sleep(2)
            success = True
            logger.info("PipeWire services started")
        except Exception as e:
            logger.debug(f"PipeWire start failed: {e}")
        
        if success:
            logger.info("Audio services restarted successfully")
        else:
            logger.warning("Audio service restart had limited success")
            
        return success
        
    except Exception as e:
        logger.error(f"Error restarting audio services: {e}")
        return False


def comprehensive_usb_audio_reset(device_name: str) -> bool:
    """
    Comprehensive USB audio device reset including audio service management.
    
    This function:
    1. Stops all audio services
    2. Attempts USB device reset via multiple methods
    3. Restarts audio services
    
    Args:
        device_name: Name of the USB audio device to reset
        
    Returns:
        True if reset was successful
    """
    logger.info(f"Starting comprehensive reset for USB audio device: {device_name}")
    
    # Step 1: Stop audio services
    logger.info("Step 1: Stopping audio services...")
    stop_audio_services()
    
    # Step 2: Reset the USB device
    logger.info("Step 2: Resetting USB device...")
    device_reset_success = reset_audio_device_by_name(device_name)
    
    # Step 3: Give device time to reinitialize
    logger.info("Step 3: Waiting for device reinitialization...")
    import time
    time.sleep(3)
    
    # Step 4: Restart audio services
    logger.info("Step 4: Restarting audio services...")
    service_restart_success = restart_audio_services()
    
    # Step 5: Additional wait for full system initialization
    logger.info("Step 5: Final initialization wait...")
    time.sleep(2)
    
    success = device_reset_success or service_restart_success
    
    if success:
        logger.info(f"Comprehensive reset for {device_name} completed successfully")
    else:
        logger.warning(f"Comprehensive reset for {device_name} had limited success")
    
    return success


def list_devices():
    """List all available audio devices."""
    print("\n=== Available Audio Devices ===")
    devices = list_audio_devices()
    
    if not devices:
        print("No audio devices found or error occurred")
        return
    
    for device in devices:
        input_str = f"IN:{device['max_input_channels']}" if device['max_input_channels'] > 0 else "IN:0"
        output_str = f"OUT:{device['max_output_channels']}" if device['max_output_channels'] > 0 else "OUT:0"
        print(f"[{device['index']:2d}] {device['name']} ({input_str}, {output_str}) @ {device['default_sample_rate']}Hz")
    
    print(f"\nTotal: {len(devices)} devices")


def test_yealink_device():
    """Test specifically for Yealink devices."""
    print("\n=== Yealink Device Test ===")
    devices = list_audio_devices()
    
    yealink_devices = [d for d in devices if 'yealink' in d['name'].lower()]
    
    if not yealink_devices:
        print("No Yealink devices found")
        return False
    
    for device in yealink_devices:
        print(f"Found Yealink device: [{device['index']}] {device['name']}")
        input_ok = device['max_input_channels'] > 0
        output_ok = device['max_output_channels'] > 0
        print(f"  Input channels: {device['max_input_channels']} {'✓' if input_ok else '✗'}")
        print(f"  Output channels: {device['max_output_channels']} {'✓' if output_ok else '✗'}")
        print(f"  Sample rate: {device['default_sample_rate']}Hz")
        
        if input_ok and output_ok:
            print("  Status: Device appears functional ✓")
            return True
        else:
            print("  Status: Device may have issues ✗")
    
    return False


def test_icusbaudio7d_device():
    """Test specifically for ICUSBAUDIO7D devices."""
    print("\n=== ICUSBAUDIO7D Device Test ===")
    devices = list_audio_devices()
    
    icusb_devices = [d for d in devices if 'icusbaudio7d' in d['name'].lower()]
    
    if not icusb_devices:
        print("No ICUSBAUDIO7D devices found")
        return False
    
    for device in icusb_devices:
        print(f"Found ICUSBAUDIO7D device: [{device['index']}] {device['name']}")
        input_channels = device['max_input_channels']
        output_channels = device['max_output_channels']
        print(f"  Input channels: {input_channels}")
        print(f"  Output channels: {output_channels}")
        print(f"  Sample rate: {device['default_sample_rate']}Hz")
        
        # For a 5.1 surround sound device, we expect 6 output channels minimum
        expected_outputs = 6
        output_ok = output_channels >= expected_outputs
        
        print(f"  Expected output channels: {expected_outputs} (5.1 surround)")
        
        if output_ok:
            print("  Status: Device appears functional ✓")
            print("  ✓ Sufficient channels for 5.1 surround sound")
            return True
        else:
            print("  Status: Device has issues ✗")
            print(f"  ✗ Only {output_channels} output channels detected (need {expected_outputs} for 5.1)")
            print("  This indicates the device may be stuck in a limited mode or needs reset")
    
    return False


def test_respeaker_device():
    """Test specifically for ReSpeaker devices and their digital input."""
    print("\n=== ReSpeaker Device Test ===")
    devices = list_audio_devices()
    
    respeaker_devices = [d for d in devices if 'respeaker' in d['name'].lower() or 'array' in d['name'].lower() or 'seeed' in d['name'].lower()]
    
    if not respeaker_devices:
        print("No ReSpeaker devices found in PyAudio device list")
        
        # Check if PipeWire can see it
        try:
            import subprocess
            result = subprocess.run(['pactl', 'list', 'sources', 'short'], 
                                  capture_output=True, text=True, timeout=5)
            
            if 'respeaker' in result.stdout.lower() or 'array' in result.stdout.lower():
                print("✓ ReSpeaker found in PipeWire, but not accessible to PyAudio")
                print("  This indicates PipeWire has exclusive control of the device")
                print("  Try: uv run scripts/audio_recovery.py fix-respeaker")
                return False
            else:
                print("✗ ReSpeaker not found in PipeWire either")
                return False
        except Exception as e:
            print(f"Could not check PipeWire status: {e}")
            return False
    
    # Test PyAudio accessible devices
    for device in respeaker_devices:
        print(f"Found ReSpeaker device: [{device['index']}] {device['name']}")
        input_channels = device['max_input_channels']
        output_channels = device['max_output_channels']
        print(f"  Input channels: {input_channels}")
        print(f"  Output channels: {output_channels}")
        print(f"  Sample rate: {device['default_sample_rate']}Hz")
        
        if input_channels > 0:
            print("  Status: Device input appears functional ✓")
            print(f"  ✓ {input_channels} input channels available")
            
            # Test if we can actually record from it with correct ReSpeaker parameters
            try:
                import pyaudio
                p = pyaudio.PyAudio()
                
                # ReSpeaker XVF3800 native parameters: 16kHz, 16-bit, 2ch
                optimal_format = pyaudio.paInt16
                optimal_rate = 16000
                optimal_channels = 2
                
                print(f"  Testing with optimal ReSpeaker parameters:")
                print(f"    Format: 16-bit PCM")
                print(f"    Sample rate: {optimal_rate}Hz") 
                print(f"    Channels: {optimal_channels} (stereo)")
                
                # Try to open the device for recording with optimal parameters
                stream = p.open(
                    format=optimal_format,
                    channels=optimal_channels,
                    rate=optimal_rate,
                    input=True,
                    input_device_index=device['index'],
                    frames_per_buffer=1024,
                    start=False
                )
                stream.close()
                p.terminate()
                
                print("  ✓ Device can be opened with optimal parameters")
                print(f"  ✓ Recommended config: audio_input_device_index = {device['index']}")
                print(f"  ✓ Recommended config: audio_in_sample_rate = {optimal_rate}")
                
                # Check volume levels if this is the PipeWire bridge device
                if 'respeaker' == device['name'].lower() and device['index'] == 8:
                    print("  💡 Note: ReSpeaker digital input may be quieter than analog")
                    print("     Consider adjusting volume levels in PipeWire if needed:")
                    print("     pactl set-source-volume alsa_input.usb-Seeed_Studio_reSpeaker_XVF3800_4-Mic_Array_* 150%")
                
                return True
                
            except Exception as e:
                print(f"  ⚠️  Device cannot be opened for recording: {e}")
                
                # Try with fallback parameters
                try:
                    p2 = pyaudio.PyAudio()
                    stream2 = p2.open(
                        format=pyaudio.paInt16,
                        channels=min(input_channels, 2),
                        rate=int(device['default_sample_rate']),
                        input=True,
                        input_device_index=device['index'],
                        frames_per_buffer=1024,
                        start=False
                    )
                    stream2.close()
                    p2.terminate()
                    
                    print("  ✓ Device works with fallback parameters")
                    return True
                    
                except Exception as e2:
                    print(f"  ✗ Device failed with fallback parameters too: {e2}")
                    return False
        else:
            print("  Status: Device has no input channels ✗")
            print("  This means PyAudio cannot access the microphone")
            print("  The device may be controlled by PipeWire/PulseAudio")
            print("  Try: uv run scripts/audio_recovery.py fix-respeaker")
    
    return False


def reset_icusbaudio7d():
    """Attempt to reset ICUSBAUDIO7D USB audio device with comprehensive approach."""
    print("\n=== Comprehensive ICUSBAUDIO7D Device Reset ===")
    print("This will stop audio services, reset the device, and restart services.")
    
    success = comprehensive_usb_audio_reset("ICUSBAUDIO7D")
    
    if success:
        print("Comprehensive reset completed!")
        print("The device should now show proper 5.1 surround sound capabilities (6+ output channels).")
        
        # Test the device after reset
        print("\nTesting device after comprehensive reset...")
        import time
        time.sleep(5)  # Give more time for full system reinitialization
        test_icusbaudio7d_device()
    else:
        print("Comprehensive reset had limited success.")
        print("Manual recovery options for ICUSBAUDIO7D:")
        print("1. Unplug and replug the USB device")
        print("2. Check USB power management: sudo sh -c 'echo on > /sys/bus/usb/devices/*/power/control'")
        print("3. Try a different USB port (preferably USB 3.0)")
        print("4. Restart the entire system")
        print("5. Check if device firmware needs updating")
    
    return success


def reset_yealink():
    """Attempt to reset Yealink USB audio device with comprehensive approach."""
    print("\n=== Comprehensive Yealink Device Reset ===")
    print("This will stop audio services, reset the device, and restart services.")
    
    success = comprehensive_usb_audio_reset("Yealink")
    
    if success:
        print("Comprehensive reset completed!")
        print("You may need to restart the agent service after this.")
        
        # Test the device after reset
        print("\nTesting device after comprehensive reset...")
        import time
        time.sleep(3)
        test_yealink_device()
    else:
        print("Comprehensive reset had limited success.")
        print("Manual recovery options:")
        print("1. Unplug and replug the USB device")
        print("2. Restart audio services: sudo systemctl restart alsa-state")
        print("3. Kill and restart PulseAudio: pulseaudio --kill && pulseaudio --start")
        print("4. Reboot the system if issues persist")
    
    return success


def reset_all_devices():
    """Reset all supported USB audio devices with optimized single stop/start cycle."""
    print("\n=== Optimized Reset of All Audio Devices ===")
    print("This will stop audio services once, reset all devices, and restart services once.")
    
    # Step 1: Stop all audio services once
    print("Step 1: Stopping all audio services...")
    if not stop_audio_services():
        print("Warning: Some services may not have stopped cleanly")
    
    # Give time for services to fully stop
    import time
    time.sleep(3)
    
    # Step 2: Reset all supported devices without restarting services between each
    devices_to_reset = ['Yealink', 'ICUSBAUDIO7D']
    success_count = 0
    
    print(f"Attempting to reset all supported device types: {', '.join(devices_to_reset)}")
    
    # Reset each device type
    for device_name in devices_to_reset:
        print(f"\nStep 2.{success_count + 1}: Resetting {device_name} devices...")
        try:
            if reset_audio_device_by_name(device_name):
                print(f"  ✓ {device_name} device reset successfully")
                success_count += 1
            else:
                print(f"  ⚠️ {device_name} device reset had limited success (device may not be present)")
        except Exception as e:
            print(f"  ✗ Error resetting {device_name}: {e}")
    
    # Give devices time to reinitialize
    print("\nWaiting for devices to reinitialize...")
    time.sleep(5)
    
    # Step 3: Restart all audio services once
    print("Step 3: Restarting all audio services...")
    if restart_audio_services():
        print(f"✓ Services restarted successfully")
    else:
        print("⚠️ Some services may not have started properly")
    
    # Give services time to fully initialize
    time.sleep(3)
    
    # Step 4: Test devices after reset
    print("\nStep 4: Testing devices after reset...")
    test_yealink_device()
    test_icusbaudio7d_device()
    
    print(f"\n🎉 Device reset process completed!")
    print(f"Note: Devices that aren't connected will show limited success, which is normal.")
    return True


def force_reset():
    """Perform comprehensive audio system reset for all devices."""
    print("\n=== Comprehensive Audio System Reset ===")
    print("This will reset all audio devices and services...")
    
    # Stop all audio services first
    print("Stopping all audio services...")
    stop_audio_services()
    
    # Use the original force reset from common library
    success = force_audio_system_reset()
    
    # Restart services
    print("Restarting audio services...")
    restart_success = restart_audio_services()
    
    if success or restart_success:
        print("Comprehensive audio system reset completed.")
        print("Testing devices after reset...")
        import time
        time.sleep(5)
        list_devices()
    else:
        print("Comprehensive audio system reset had limited success.")
        print("Consider manual intervention or system reboot.")
    
    return success or restart_success


def validate_device():
    """Validate that expected audio devices are accessible by name."""
    print("\n=== Validating Expected Audio Devices ===")
    
    devices = list_audio_devices()
    icusb_found = False
    yealink_found = False
    icusb_valid = False
    yealink_valid = False
    
    # Look for devices by name
    for device in devices:
        name_lower = device['name'].lower()
        
        if 'icusbaudio7d' in name_lower:
            icusb_found = True
            print(f"✓ Found ICUSBAUDIO7D device: [{device['index']}] {device['name']}")
            if validate_audio_device_index(device['index']):
                print("  ✓ Device is accessible")
                icusb_valid = True
            else:
                print("  ✗ Device is not accessible")
            
            # Check capabilities
            if device['max_output_channels'] >= 6:
                print(f"  ✓ Output channels: {device['max_output_channels']} (sufficient for 5.1)")
            else:
                print(f"  ⚠️  Output channels: {device['max_output_channels']} (need 6 for 5.1)")
        
        elif 'yealink' in name_lower:
            yealink_found = True
            print(f"✓ Found Yealink device: [{device['index']}] {device['name']}")
            if validate_audio_device_index(device['index']):
                print("  ✓ Device is accessible")
                yealink_valid = True
            else:
                print("  ✗ Device is not accessible")
            
            # Check capabilities
            if device['max_input_channels'] > 0 and device['max_output_channels'] > 0:
                print(f"  ✓ I/O channels: {device['max_input_channels']} in, {device['max_output_channels']} out")
            else:
                print(f"  ⚠️  I/O channels: {device['max_input_channels']} in, {device['max_output_channels']} out")
    
    if not icusb_found:
        print("✗ ICUSBAUDIO7D device not found")
    if not yealink_found:
        print("✗ Yealink device not found")
    
    # Show all devices for reference
    print("\nAll available devices:")
    for device in devices:
        device_type = ""
        if 'icusbaudio7d' in device['name'].lower():
            device_type = " (ICUSBAUDIO7D - 5.1 Surround)"
        elif 'yealink' in device['name'].lower():
            device_type = " (Yealink - Communications)"
        print(f"[{device['index']:2d}] {device['name']}{device_type}")
    
    return icusb_valid and yealink_valid


def fix_respeaker_pipewire_access():
    """
    Fix ReSpeaker access by configuring PipeWire to make device available to ALSA applications.
    
    This creates an ALSA PCM plugin that bridges to PipeWire for the ReSpeaker device.
    """
    print("\n=== Fixing ReSpeaker PipeWire Access ===")
    print("This will configure ALSA to access ReSpeaker through PipeWire...")
    
    try:
        import subprocess
        import os
        from pathlib import Path
        
        # Step 1: Check if ReSpeaker is available in PipeWire
        print("Step 1: Checking PipeWire sources...")
        result = subprocess.run(['pactl', 'list', 'sources', 'short'], 
                              capture_output=True, text=True, timeout=5)
        
        respeaker_source = None
        for line in result.stdout.split('\n'):
            if ('respeaker' in line.lower() or 'array' in line.lower()) and 'iec958-stereo' in line:
                parts = line.split('\t')
                if len(parts) >= 2:
                    respeaker_source = parts[1].strip()
                    print(f"✓ Found ReSpeaker digital source: {respeaker_source}")
                    break
        
        if not respeaker_source:
            print("✗ ReSpeaker digital source not found in PipeWire")
            print("  Make sure the device is plugged in and recognized")
            return False
        
        # Step 2: Create ALSA configuration for PipeWire bridge
        print("Step 2: Creating ALSA configuration...")
        
        home_dir = Path.home()
        asoundrc_path = home_dir / ".asoundrc"
        
        # Backup existing .asoundrc if it exists
        if asoundrc_path.exists():
            backup_path = asoundrc_path.with_suffix('.asoundrc.backup')
            subprocess.run(['cp', str(asoundrc_path), str(backup_path)])
            print(f"  Backed up existing .asoundrc to {backup_path}")
        
        # Create new .asoundrc with ReSpeaker configuration
        asoundrc_content = f'''# ALSA configuration for ReSpeaker access through PipeWire
# Generated by audio_recovery.py

# Use PulseAudio compatibility for better PyAudio support
pcm.!default {{
    type pulse
}}
ctl.!default {{
    type pulse
}}

# ReSpeaker digital input device through PULSE - uniquely named to avoid conflicts
pcm.seeed_respeaker_digital {{
    type pulse
    device "{respeaker_source}"
}}

# For debugging - route all to pulse by default
pcm.pulse {{
    type pulse
}}
ctl.pulse {{
    type pulse
}}
'''
        
        with open(asoundrc_path, 'w') as f:
            f.write(asoundrc_content)
        
        print(f"  Created ALSA configuration at {asoundrc_path}")
        
        # Step 3: Test the new configuration
        print("Step 3: Testing ALSA configuration...")
        
        # Give ALSA a moment to reload the configuration
        import time
        time.sleep(2)
        
        # Test if the new device is accessible
        try:
            result = subprocess.run(['arecord', '-l'], capture_output=True, text=True, timeout=5)
            print("  ALSA devices reloaded successfully")
        except Exception as e:
            print(f"  Warning: Could not reload ALSA devices: {e}")
        
        print("✓ ReSpeaker PipeWire access configuration completed")
        print("\nTo use the ReSpeaker digital input in your config:")
        print('  audio_input_device_name = "seeed_respeaker_digital"')
        print("\nTo test the configuration:")
        print("  arecord -D seeed_respeaker_digital -f cd /tmp/respeaker_test.wav")
        print("  uv run scripts/list_audio_devices.py")
        
        return True
        
    except Exception as e:
        logger.error(f"Error fixing ReSpeaker PipeWire access: {e}")
        return False


def adjust_respeaker_volume(volume_percent=150):
    """
    Adjust ReSpeaker input volume levels to compensate for quiet digital input.
    
    Args:
        volume_percent: Volume level as percentage (default 150% for boost)
    """
    print(f"\n=== Adjusting ReSpeaker Volume to {volume_percent}% ===")
    
    try:
        import subprocess
        
        # Find the ReSpeaker source
        result = subprocess.run(['pactl', 'list', 'sources', 'short'], 
                              capture_output=True, text=True, timeout=5)
        
        respeaker_sources = []
        for line in result.stdout.split('\n'):
            if ('respeaker' in line.lower() or 'array' in line.lower()) and line.strip():
                parts = line.split('\t')
                if len(parts) >= 2:
                    source_name = parts[1].strip()
                    respeaker_sources.append(source_name)
        
        if not respeaker_sources:
            print("✗ No ReSpeaker sources found")
            return False
        
        # Adjust volume for each source
        success = True
        for source in respeaker_sources:
            try:
                print(f"Setting volume for {source}...")
                subprocess.run(['pactl', 'set-source-volume', source, f'{volume_percent}%'], 
                             timeout=5, check=True)
                print(f"  ✓ Volume set to {volume_percent}%")
            except Exception as e:
                print(f"  ✗ Failed to set volume for {source}: {e}")
                success = False
        
        if success:
            print(f"✓ ReSpeaker volume adjusted to {volume_percent}%")
            print("Test the audio levels with your application")
        else:
            print("⚠️  Some volume adjustments failed")
            
        return success
        
    except Exception as e:
        print(f"✗ Error adjusting ReSpeaker volume: {e}")
        return False


def test_alsa_respeaker_access():
    """Test if ReSpeaker is accessible through ALSA after PipeWire bridge setup."""
    print("\n=== Testing ALSA ReSpeaker Access ===")
    
    try:
        import subprocess
        
        # Test direct device access
        print("Testing direct device access...")
        result = subprocess.run(['arecord', '-D', 'respeaker', '--dump-hw-params'], 
                              capture_output=True, text=True, timeout=5)
        
        if result.returncode == 0:
            print("✓ ReSpeaker accessible through ALSA")
            print("Hardware parameters:")
            for line in result.stdout.split('\n'):
                if line.strip() and not line.startswith('arecord:'):
                    print(f"  {line}")
            return True
        else:
            print("✗ ReSpeaker not accessible through ALSA")
            print(f"Error: {result.stderr}")
            return False
            
    except Exception as e:
        print(f"✗ Error testing ALSA access: {e}")
        return False

def fix_jack_shared_memory():
    """
    Fix JACK shared memory issues that cause JackShmReadWritePtr errors.
    
    These errors commonly occur when JACK server starts but clients can't
    connect due to shared memory initialization problems.
    
    Returns:
        True if fix was attempted successfully
    """
    print("\n=== Fixing JACK Shared Memory Issues ===")
    
    try:
        import subprocess
        import time
        
        logger.info("Attempting to fix JACK shared memory issues...")
        
        # Step 1: Stop JACK completely
        print("Step 1: Stopping JACK server...")
        try:
            subprocess.run(['jack_control', 'stop'], 
                         capture_output=True, timeout=10)
            time.sleep(2)
        except Exception as e:
            logger.debug(f"JACK stop failed: {e}")
        
        # Step 2: Clean up any remaining JACK processes
        print("Step 2: Cleaning up JACK processes...")
        try:
            subprocess.run(['pkill', '-f', 'jackd'], capture_output=True, timeout=5)
            subprocess.run(['pkill', '-f', 'jackdbus'], capture_output=True, timeout=5)
            time.sleep(1)
        except Exception as e:
            logger.debug(f"Process cleanup failed: {e}")
        
        # Step 3: Clear JACK temporary files and shared memory
        print("Step 3: Clearing JACK shared memory...")
        try:
            # Clear JACK temporary directory
            subprocess.run(['rm', '-rf', '/dev/shm/jack*'], capture_output=True, timeout=5)
            subprocess.run(['rm', '-rf', '/tmp/jack*'], capture_output=True, timeout=5)
            
            # Clear user's JACK runtime directory
            import os
            jack_runtime_dir = f"/run/user/{os.getuid()}/jack"
            if os.path.exists(jack_runtime_dir):
                subprocess.run(['rm', '-rf', jack_runtime_dir], capture_output=True, timeout=5)
                
        except Exception as e:
            logger.debug(f"Shared memory cleanup failed: {e}")
        
        # Step 4: Reset ALSA to ensure clean hardware state
        print("Step 4: Resetting ALSA...")
        try:
            subprocess.run(['alsactl', 'restore'], capture_output=True, timeout=5)
        except Exception as e:
            logger.debug(f"ALSA reset failed: {e}")
        
        # Step 5: Restart JACK with fresh initialization
        print("Step 5: Restarting JACK with clean state...")
        try:
            subprocess.run(['jack_control', 'start'], 
                         capture_output=True, timeout=15)
            time.sleep(3)  # Give JACK more time to initialize properly
        except Exception as e:
            logger.debug(f"JACK restart failed: {e}")
            
        print("JACK shared memory fix completed.")
        print("Testing JACK connectivity...")
        
        # Test if the fix worked
        time.sleep(2)
        return test_jack_system()
        
    except Exception as e:
        logger.error(f"Error fixing JACK shared memory: {e}")
        return False


def test_jack_system():
    """Test JACK audio system status and capabilities."""
    print("\n=== JACK Audio System Test ===")
    
    try:
        import subprocess
        
        # Check if JACK is running
        result = subprocess.run(['jack_control', 'status'], 
                              capture_output=True, text=True, timeout=5)
        
        if 'started' in result.stdout:
            print("✓ JACK server is running")
        else:
            print("✗ JACK server is not running")
            print("  Try: uv run scripts/audio_recovery.py restart-services")
            return False
            
    except Exception as e:
        print(f"✗ Cannot check JACK status: {e}")
        return False
    
    # Get JACK parameters
    try:
        result = subprocess.run(['jack_control', 'dp'], 
                              capture_output=True, text=True, timeout=5)
        
        print("\n--- JACK Configuration ---")
        for line in result.stdout.split('\n'):
            if 'device:' in line and 'hw:' in line:
                print(f"Device: {line.split(':')[-1].strip()}")
            elif 'rate:' in line and 'set:' in line:
                rate = line.split(':')[-1].strip()
                print(f"Sample Rate: {rate}Hz")
            elif 'outchannels:' in line and 'set:' in line:
                channels = line.split(':')[-1].strip()
                print(f"Output Channels: {channels}")
                
    except Exception as e:
        print(f"Could not get JACK parameters: {e}")
    
    # List JACK ports
    try:
        result = subprocess.run(['jack_lsp'], capture_output=True, text=True)
        
        if result.returncode != 0:
            print(f"\n--- JACK Ports ---")
            print(f"✗ Cannot connect to JACK server for port listing")
            print(f"   Error: {result.stderr.strip()}")
            print(f"   This suggests JACK server is not properly accessible")
            print(f"   Try: uv run scripts/audio_recovery.py restart-services")
            return False
        
        all_ports = [line.strip() for line in result.stdout.split('\n') if line.strip()]
        playback_ports = [port for port in all_ports if port.startswith('system:playback_')]
        capture_ports = [port for port in all_ports if port.startswith('system:capture_')]
        
        print(f"\n--- JACK Ports ---")
        print(f"✓ Playback ports: {len(playback_ports)} ({', '.join(playback_ports)})")
        print(f"✓ Capture ports: {len(capture_ports)} ({', '.join(capture_ports)})")
        
        # Check for 5.1/7.1 surround capability
        if len(playback_ports) >= 6:
            print(f"✓ Sufficient channels for 5.1 surround sound")
        if len(playback_ports) >= 8:
            print(f"✓ Sufficient channels for 7.1 surround sound")
        elif len(playback_ports) > 0:
            print(f"⚠️  Only {len(playback_ports)} channels available (need 6 for 5.1)")
        
        return len(playback_ports) >= 6
        
    except Exception as e:
        print(f"Could not list JACK ports: {e}")
        return False


def test_jack_audio_playback(test_file=None):
    """Test audio playback through JACK using a test file."""
    print("\n=== JACK Audio Playback Test ===")
    
    if not test_file:
        # Use a default test file
        test_file = "media/audio/music/modern_loop.wav"
    
    # Check if test file exists
    from pathlib import Path
    if not Path(test_file).exists():
        print(f"✗ Test file not found: {test_file}")
        print("Available test files:")
        try:
            for f in Path("media/audio/music").glob("*.wav"):
                print(f"  {f}")
        except:
            pass
        return False
    
    print(f"Testing playback of: {test_file}")
    print("This will attempt to play audio through JACK...")
    print("Gallery staff should listen for audio on the surround sound system.")
    
    try:
        import subprocess
        
        # Method 1: Try with ffplay using JACK
        print("\n--- Method 1: ffplay with JACK ---")
        try:
            print("Starting audio playback (will play for 10 seconds)...")
            result = subprocess.run([
                'timeout', '10s', 
                'ffplay', '-nodisp', '-autoexit', 
                '-f', 'jack', test_file
            ], capture_output=True, text=True, timeout=15)
            
            if result.returncode == 0 or result.returncode == 124:  # 124 = timeout success
                print("✓ ffplay with JACK completed")
                return True
            else:
                print(f"✗ ffplay with JACK failed: {result.stderr}")
        except Exception as e:
            print(f"✗ ffplay with JACK failed: {e}")
        
        # Method 2: Try with aplay through JACK bridge
        print("\n--- Method 2: aplay direct to hardware ---")
        try:
            print("Testing direct hardware playback (5 seconds)...")
            result = subprocess.run([
                'timeout', '5s',
                'aplay', '-D', 'hw:3,0', test_file
            ], capture_output=True, text=True, timeout=10)
            
            if result.returncode == 0 or result.returncode == 124:
                print("✓ Direct hardware playback completed")
                return True
            else:
                print(f"✗ Direct hardware playback failed: {result.stderr}")
        except Exception as e:
            print(f"✗ Direct hardware playback failed: {e}")
        
        # Method 3: Try speaker test on specific channels
        print("\n--- Method 3: Speaker test on rear channels ---")
        try:
            print("Testing rear speakers (channels 5&6 for music)...")
            result = subprocess.run([
                'timeout', '5s',
                'speaker-test', '-D', 'hw:3,0', '-c', '6', '-t', 'wav', '-s', '5,6'
            ], capture_output=True, text=True, timeout=10)
            
            if result.returncode == 0 or result.returncode == 124:
                print("✓ Rear speaker test completed")
                return True
            else:
                print(f"✗ Rear speaker test failed: {result.stderr}")
        except Exception as e:
            print(f"✗ Rear speaker test failed: {e}")
        
        print("\n⚠️  All playback methods failed.")
        print("This may indicate hardware issues or incorrect audio routing.")
        return False
        
    except Exception as e:
        print(f"✗ Audio playback test failed: {e}")
        return False


def main():
    parser = argparse.ArgumentParser(description='Audio diagnostic and recovery tool')
    parser.add_argument('action', choices=[
        'list', 'test', 'test-yealink', 'test-icusb', 'test-respeaker', 'test-jack', 'test-audio', 'test-alsa-respeaker',
        'fix-jack', 'fix-respeaker', 'adjust-respeaker-volume', 'reset', 'reset-yealink', 'reset-icusb', 'force-reset', 
        'validate', 'stop-services', 'restart-services'
<<<<<<< HEAD
    ], help='Action to perform: list devices, test Yealink/ICUSBAUDIO7D/JACK, play test audio, fix JACK shared memory, reset all devices (optimized), validate devices by name, or manage audio services')
=======
    ], help='Action to perform: list devices, test Yealink/ICUSBAUDIO7D/ReSpeaker/JACK, play test audio, fix JACK shared memory or ReSpeaker access, adjust ReSpeaker volume, reset devices, validate devices by name, or manage audio services')
>>>>>>> 1208524b
    
    parser.add_argument('--file', '-f', type=str, 
                       help='Audio file to use for testing (default: media/audio/music/modern_loop.wav)')
    
    parser.add_argument('--volume', '-v', type=int, default=150,
                       help='Volume level percentage for ReSpeaker adjustment (default: 150%)')
    
    args = parser.parse_args()
    
    try:
        if args.action == 'list':
            list_devices()
        elif args.action == 'test':
            # Test all supported devices
            print("Testing all supported devices...")
            yealink_ok = test_yealink_device()
            icusb_ok = test_icusbaudio7d_device()
            respeaker_ok = test_respeaker_device()
            jack_ok = test_jack_system()
            
            print("\n=== Summary ===")
            if not yealink_ok and not icusb_ok and not respeaker_ok:
                print("⚠️  No supported devices found or all have issues")
            else:
                if yealink_ok:
                    print("✓ Yealink device appears functional")
                else:
                    print("⚠️  Yealink device has issues or not found")
                    
                if icusb_ok:
                    print("✓ ICUSBAUDIO7D device appears functional")
                else:
                    print("⚠️  ICUSBAUDIO7D device has issues or not found")
                    
                if respeaker_ok:
                    print("✓ ReSpeaker device appears functional")
                else:
                    print("⚠️  ReSpeaker device has issues or not found")
                
            if jack_ok:
                print("✓ JACK audio system is working")
            else:
                print("⚠️  JACK audio system has issues")
                
        elif args.action == 'test-yealink':
            test_yealink_device()
        elif args.action == 'test-icusb':
            test_icusbaudio7d_device()
        elif args.action == 'test-respeaker':
            test_respeaker_device()
        elif args.action == 'test-alsa-respeaker':
            test_alsa_respeaker_access()
        elif args.action == 'test-jack':
            test_jack_system()
        elif args.action == 'fix-jack':
            print("=== JACK Shared Memory Fix ===")
            print("This will fix common JACK connectivity issues including:")
            print("- JackShmReadWritePtr errors")
            print("- 'Cannot connect to server socket' errors")
            print("- SuperCollider JACK connection problems\n")
            
            success = fix_jack_shared_memory()
            if success:
                print("✓ JACK shared memory fix completed successfully")
            else:
                print("⚠️  JACK fix had limited success - may need manual intervention")
        elif args.action == 'fix-respeaker':
            print("=== ReSpeaker PipeWire Access Fix ===")
            print("This will configure ALSA to access ReSpeaker through PipeWire")
            print("for better compatibility with PyAudio applications.\n")
            
            success = fix_respeaker_pipewire_access()
            if success:
                print("✓ ReSpeaker PipeWire access fix completed successfully")
                print("\nTesting the fix...")
                test_alsa_respeaker_access()
                print("\nNow try: uv run scripts/list_audio_devices.py")
            else:
                print("⚠️  ReSpeaker fix failed - check the output above")
        elif args.action == 'adjust-respeaker-volume':
            print("=== ReSpeaker Volume Adjustment ===")
            print(f"This will adjust ReSpeaker input volume to {args.volume}%")
            print("to compensate for quiet digital input levels.\n")
            
            success = adjust_respeaker_volume(args.volume)
            if success:
                print("✓ ReSpeaker volume adjustment completed successfully")
                print("\nTest audio levels with your application:")
                print("  uv run scripts/audio_recovery.py test-respeaker")
            else:
                print("⚠️  ReSpeaker volume adjustment failed - check PipeWire status")
        elif args.action == 'test-audio':
            # Comprehensive audio test for gallery staff
            print("=== Comprehensive Audio Test for Gallery Staff ===")
            print("This test will check JACK and attempt audio playback.")
            print("Listen for audio on the surround sound system.\n")
            
            jack_ok = test_jack_system()
            if jack_ok:
                test_jack_audio_playback(args.file)
            else:
                print("⚠️  JACK system not ready. Try running: uv run scripts/audio_recovery.py restart-services")
                
        elif args.action == 'reset':
<<<<<<< HEAD
            # Use optimized reset that stops services once, resets all devices, then restarts services
            reset_all_devices()
=======
            # Reset all supported devices with comprehensive approach
            print("Attempting comprehensive reset of all supported devices...")
            reset_yealink()
            reset_icusbaudio7d()
>>>>>>> 1208524b
        elif args.action == 'reset-yealink':
            reset_yealink()
        elif args.action == 'reset-icusb':
            reset_icusbaudio7d()
        elif args.action == 'force-reset':
            force_reset()
        elif args.action == 'validate':
            validate_device()
        elif args.action == 'stop-services':
            print("=== Stopping Audio Services ===")
            success = stop_audio_services()
            if success:
                print("Audio services stopped successfully")
            else:
                print("Audio service stop had limited success")
        elif args.action == 'restart-services':
            print("=== Restarting Audio Services ===")
            success = restart_audio_services()
            if success:
                print("Audio services restarted successfully")
            else:
                print("Audio service restart had limited success")
            
    except Exception as e:
        logger.error(f"Error during {args.action}: {e}")
        return 1
    finally:
        # Clean up audio resources
        cleanup_audio_resources()
    
    return 0


if __name__ == '__main__':
    sys.exit(main())<|MERGE_RESOLUTION|>--- conflicted
+++ resolved
@@ -434,62 +434,6 @@
     return success
 
 
-def reset_all_devices():
-    """Reset all supported USB audio devices with optimized single stop/start cycle."""
-    print("\n=== Optimized Reset of All Audio Devices ===")
-    print("This will stop audio services once, reset all devices, and restart services once.")
-    
-    # Step 1: Stop all audio services once
-    print("Step 1: Stopping all audio services...")
-    if not stop_audio_services():
-        print("Warning: Some services may not have stopped cleanly")
-    
-    # Give time for services to fully stop
-    import time
-    time.sleep(3)
-    
-    # Step 2: Reset all supported devices without restarting services between each
-    devices_to_reset = ['Yealink', 'ICUSBAUDIO7D']
-    success_count = 0
-    
-    print(f"Attempting to reset all supported device types: {', '.join(devices_to_reset)}")
-    
-    # Reset each device type
-    for device_name in devices_to_reset:
-        print(f"\nStep 2.{success_count + 1}: Resetting {device_name} devices...")
-        try:
-            if reset_audio_device_by_name(device_name):
-                print(f"  ✓ {device_name} device reset successfully")
-                success_count += 1
-            else:
-                print(f"  ⚠️ {device_name} device reset had limited success (device may not be present)")
-        except Exception as e:
-            print(f"  ✗ Error resetting {device_name}: {e}")
-    
-    # Give devices time to reinitialize
-    print("\nWaiting for devices to reinitialize...")
-    time.sleep(5)
-    
-    # Step 3: Restart all audio services once
-    print("Step 3: Restarting all audio services...")
-    if restart_audio_services():
-        print(f"✓ Services restarted successfully")
-    else:
-        print("⚠️ Some services may not have started properly")
-    
-    # Give services time to fully initialize
-    time.sleep(3)
-    
-    # Step 4: Test devices after reset
-    print("\nStep 4: Testing devices after reset...")
-    test_yealink_device()
-    test_icusbaudio7d_device()
-    
-    print(f"\n🎉 Device reset process completed!")
-    print(f"Note: Devices that aren't connected will show limited success, which is normal.")
-    return True
-
-
 def force_reset():
     """Perform comprehensive audio system reset for all devices."""
     print("\n=== Comprehensive Audio System Reset ===")
@@ -1017,11 +961,7 @@
         'list', 'test', 'test-yealink', 'test-icusb', 'test-respeaker', 'test-jack', 'test-audio', 'test-alsa-respeaker',
         'fix-jack', 'fix-respeaker', 'adjust-respeaker-volume', 'reset', 'reset-yealink', 'reset-icusb', 'force-reset', 
         'validate', 'stop-services', 'restart-services'
-<<<<<<< HEAD
-    ], help='Action to perform: list devices, test Yealink/ICUSBAUDIO7D/JACK, play test audio, fix JACK shared memory, reset all devices (optimized), validate devices by name, or manage audio services')
-=======
     ], help='Action to perform: list devices, test Yealink/ICUSBAUDIO7D/ReSpeaker/JACK, play test audio, fix JACK shared memory or ReSpeaker access, adjust ReSpeaker volume, reset devices, validate devices by name, or manage audio services')
->>>>>>> 1208524b
     
     parser.add_argument('--file', '-f', type=str, 
                        help='Audio file to use for testing (default: media/audio/music/modern_loop.wav)')
@@ -1126,15 +1066,10 @@
                 print("⚠️  JACK system not ready. Try running: uv run scripts/audio_recovery.py restart-services")
                 
         elif args.action == 'reset':
-<<<<<<< HEAD
-            # Use optimized reset that stops services once, resets all devices, then restarts services
-            reset_all_devices()
-=======
             # Reset all supported devices with comprehensive approach
             print("Attempting comprehensive reset of all supported devices...")
             reset_yealink()
             reset_icusbaudio7d()
->>>>>>> 1208524b
         elif args.action == 'reset-yealink':
             reset_yealink()
         elif args.action == 'reset-icusb':
